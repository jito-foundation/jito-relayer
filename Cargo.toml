--- conflicted
+++ resolved
@@ -12,11 +12,7 @@
 resolver = "1"
 
 [workspace.package]
-<<<<<<< HEAD
-version = "0.1.14" #revert
-=======
-version = "0.1.15"
->>>>>>> 6ec69ea4
+version = "0.1.14" 
 authors = ["Jito Network <support@jito.network>"]
 repository = "https://github.com/jito-foundation/jito-relayer"
 homepage = "https://jito.network/"
@@ -38,12 +34,12 @@
 histogram = "0.6.9"
 hostname = "0.3"
 itertools = "0.10.5"
-jito-block-engine = { path = "block_engine", version = "=0.1.15" }
-jito-core = { path = "core", version = "=0.1.15" }
-jito-protos = { path = "jito-protos", version = "=0.1.15" }
-jito-relayer = { path = "relayer", version = "=0.1.15" }
-jito-relayer-web = { path = "web", version = "=0.1.15" }
-jito-rpc = { path = "rpc", version = "=0.1.15" }
+jito-block-engine = { path = "block_engine", version = "=0.1.14" }
+jito-core = { path = "core", version = "=0.1.14" }
+jito-protos = { path = "jito-protos", version = "=0.1.14" }
+jito-relayer = { path = "relayer", version = "=0.1.14" }
+jito-relayer-web = { path = "web", version = "=0.1.14" }
+jito-rpc = { path = "rpc", version = "=0.1.14" }
 jwt = { version = "0.16.0", features = ["openssl"] }
 keyed_priority_queue = "0.4.1"
 lazy_static = "1.4.0"
